#!/usr/bin/env python

import os
import glob
import subprocess as sp
import argparse
import sys
import shutil
from collections import defaultdict, Iterable
from itertools import product, chain
import logging
import pkg_resources
import networkx as nx
import requests

from conda_build.metadata import MetaData
import yaml

from . import docker_utils

logger = logging.getLogger(__name__)

def flatten_dict(dict):
    for key, values in dict.items():
        if isinstance(values, str) or not isinstance(values, Iterable):
            values = [values]
        yield [(key, value) for value in values]


def merged_env(env):
    """
    Merges dict `env` with current os.environ
    """
    _env = dict(os.environ)
    _env.update(env)
    return _env


class EnvMatrix:
    """
    Intended to be initialized with a YAML file and iterated over to yield all
    combinations of environments.

    YAML file has the following format::

        CONDA_PY:
          - "2.7"
          - "3.5"
        CONDA_BOOST: "1.60"
        CONDA_PERL: "5.22.0"
        CONDA_NPY: "110"
        CONDA_NCURSES: "5.9"
        CONDA_GSL: "1.16"

    """

    def __init__(self, path):
        with open(path) as f:
            self.env = yaml.load(f)
            for key, val in self.env.items():
                if key != "CONDA_PY" and not isinstance(val, str):
                    raise ValueError(
                        "All versions except CONDA_PY must be strings.")

    def __iter__(self):
        """
        Given the YAML::

            CONDA_PY:
              - "2.7"
              - "3.5"
            CONDA_BOOST: "1.60"
            CONDA_NPY: "110"

        We get the following sets of env vars::

          [('CONDA_BOOST', '1.60'), ('CONDA_PY', '2.7'), ('CONDA_NPY', '110')]
          [('CONDA_BOOST', '1.60'), ('CONDA_PY', '3.5'), ('CONDA_NPY', '110')]

        A copy of the entire os.environ dict is updated and yielded for each of
        these sets.
        """
        for env in product(*flatten_dict(self.env)):
            yield env


def get_deps(recipe, build=True):
    """
    Generator of dependencies for a single recipe

    Only names (not versions) of dependencies are yielded.

    Parameters
    ----------
    recipe : str or MetaData
        If string, it is a path to the recipe; otherwise assume it is a parsed
        conda_build.metadata.MetaData instance.

    build : bool
        If True yield build dependencies, if False yield run dependencies.
    """
    if isinstance(recipe, str):
        metadata = MetaData(recipe)
    else:
        metadata = recipe
    for dep in metadata.get_value(
            "requirements/{}".format("build" if build else "run"), []):
        yield dep.split()[0]


def get_dag(recipes, blacklist=None, restrict=True):
    """
    Returns the DAG of recipe paths and a dictionary that maps package names to
    lists of recipe paths to all defined versions of the package.  defined
    versions.

    Parameters
    ----------
    recipes : iterable
        An iterable of recipe paths, typically obtained via `get_recipes()`

    blacklist : set
        Package names to skip

    restrict : bool
        If True, then dependencies will be included in the DAG only if they are
        themselves in `recipes`. Otherwise, include all dependencies of
        `recipes`.

    Returns
    -------
    dag : nx.DiGraph
        Directed graph of packages -- nodes are package names; edges are
        dependencies (both run and build dependencies)

    name2recipe : dict
        Dictionary mapping package names to recipe paths. These recipe path
        values are lists and contain paths to all defined versions.
    """
    recipes = list(recipes)
    metadata = [MetaData(recipe) for recipe in recipes]
    if blacklist is None:
        blacklist = set()

    # meta.yaml's package:name mapped to the recipe path
    name2recipe = defaultdict(list)
    for meta, recipe in zip(metadata, recipes):
        name = meta.get_value('package/name')
        if name not in blacklist:
            name2recipe[name].append(recipe)

    def get_inner_deps(dependencies):
        for dep in dependencies:
            name = dep.split()[0]
            if name in name2recipe or not restrict:
                yield name

    dag = nx.DiGraph()
    dag.add_nodes_from(meta.get_value("package/name") for meta in metadata)
    for meta in metadata:
        name = meta.get_value("package/name")
        dag.add_edges_from((dep, name)
                           for dep in set(get_inner_deps(chain(
                               get_deps(meta),
                               get_deps(meta,
                                        build=False)))))

    #nx.relabel_nodes(dag, name2recipe, copy=False)
    return dag, name2recipe


def get_recipes(recipe_folder, package="*"):
    """
    Generator of recipes.

    Finds (possibly nested) directories containing a `meta.yaml` file.

    Parameters
    ----------
    recipe_folder : str
        Top-level dir of the recipes

    package : str or iterable
        Pattern or patterns to restrict the results.
    """
    if isinstance(package, str):
        package = [package]
    for p in package:
        logger.debug("get_recipes(%s, package='%s'): %s", recipe_folder, package, p)
        path = os.path.join(recipe_folder, p)
        yield from map(os.path.dirname,
                       glob.glob(os.path.join(path, "meta.yaml")))
        yield from map(os.path.dirname,
                       glob.glob(os.path.join(path, "*", "meta.yaml")))


def get_channel_packages():
    if sys.platform.startswith("linux"):
        repodata = requests.get('https://conda.anaconda.org/bioconda/linux-64/repodata.json').json()
    elif sys.platform.startswith("darwin"):
        repodata = requests.get('https://conda.anaconda.org/bioconda/osx-64/repodata.json').json()
    else:
        raise ValueError('Unsupported OS: bioconda only supports linux and osx.')
    channel_packages = set(repodata['packages'].keys())
    # add noarch repodata
    noarch_repodata = requests.get('https://conda.anaconda.org/bioconda/noarch/repodata.json').json()
    channel_packages.update(noarch_repodata['packages'].keys())
    return channel_packages


class Target:
    def __init__(self, pkg, env):
        self.pkg = pkg
        self.env = env

    def __hash__(self):
        return self.pkg.__hash__()

    def __eq__(self, other):
        return self.pkg == other.pkg

    def __str__(self):
        return os.path.basename(self.pkg)


def filter_recipes(recipes, env_matrix, config, force=False):
    """
    Generator yielding only those recipes that do not already exist.

    Relies on `conda build --skip-existing` to determine if a recipe already
    exists.

    Parameters
    ----------
    recipes : iterable
        Iterable of candidate recipes

    env_matrix : EnvMatrix
    """
    channel_packages = get_channel_packages()

    channel_args = []
    for c in config['channels']:
        channel_args.extend(['--channel', c])

    tobuild = lambda f: not f.startswith("Skipped:") and (force or os.path.basename(f) not in channel_packages)

    def pkgnames(env):
        logger.debug(env)
        cmd = ["conda", "build", "--no-source", "--override-channels", "--output"] + channel_args + recipes
        p = sp.run(
            cmd,
            check=True,
            stdout=sp.PIPE,
            stderr=sp.PIPE,
            universal_newlines=True,
            env=merged_env(env))
        pkgpaths = p.stdout.strip().split("\n")
        return pkgpaths

    try:
        for item in zip(recipes, *map(pkgnames, env_matrix)):
            recipe = item[0]
            pkgs = item[1:]
            targets = {Target(f, env) for f, env in zip(pkgs, env_matrix) if tobuild(f)}
            logger.debug("recipe %s: %s", recipe, '\n\t' + '\n\t'.join(map(str, targets)))
            if targets:
                yield recipe, targets
    except sp.CalledProcessError as e:
        logger.debug(e.stdout)
        logger.error(e.stderr)
        exit(1)


def build(recipe,
          recipe_folder,
          env,
          config,
          testonly=False,
          channels=None,
          docker_builder=None):
    """
    Build a single recipe for a single env

    Parameters
    ----------
    recipe : str
        Path to recipe

    env : dict
        Environment (typically a single yielded dictionary from EnvMatrix
        instance)

    config : dict
        Configuration dictionary.

    testonly : bool
        If True, skip building and instead run the test described in the
        meta.yaml.

    channels : list
        Channels to include via the `--channel` argument to conda-build

    docker_builder : docker_utils.RecipeBuilder object
        Use this docker builder to build the recipe, copying over the built
        recipe to the host's conda-bld directory.
    """
    logger.info("Building and testing '%s' for environment %s", recipe, ';'.join(['='.join(i) for i in sorted(env)]))
    build_args = []
    if testonly:
        build_args.append("--test")
    else:
        build_args += ["--no-anaconda-upload"]

    logger.debug('config: %s', config)
    channel_args = []
    for c in config.get('channels', []):
        channel_args.extend(['--channel', c])

<<<<<<< HEAD
    CONDA_BUILD_CMD = ['conda', 'build', '--quiet', '--override-channels'] + channel_args + build_args
    CONDA_BUILD_CMD = ['conda', 'build']

    try:
        if docker_builder is not None:


            response = docker_builder.build_recipe(
                recipe_dir=os.path.abspath(recipe),
                build_args=' '.join(channel_args + build_args),
                environment=dict(env)
            )
            logger.info('Successfully built %s', recipe)
            return True
        else:
            out = None if logger.level <= logging.DEBUG else sp.PIPE
            sp.run(CONDA_BUILD_CMD + [recipe],
                   stderr=out,
                   stdout=out,
=======
    if docker is not None:
        conda_build_folder = os.path.join(os.path.dirname(os.path.dirname(shutil.which("conda"))), "conda-bld")
        logger.info("Using client's conda-build folder: %s", conda_build_folder)
        recipe = os.path.relpath(recipe, recipe_folder)
        binds={
            pkg_resources.resource_filename('bioconda_utils', 'bioconda_startup.sh'): {
                "bind": "/opt/share/bioconda_startup.sh",
                "mode": "ro"
            },
            os.path.abspath(recipe_folder): {
                "bind": "/opt/recipes",
                "mode": "ro"
            },
        }
        for subdir in ['svn-cache', 'hg-cache', 'git-cache', 'src-cache', 'linux-64']:
            binds[os.path.join(conda_build_folder, subdir)] = {
                'bind': os.path.join('/opt/miniconda/conda-bld/', subdir),
                'mode': 'rw'
            }
        env = dict(env)
        env["ABI"] = 4
        logger.debug('Docker binds: %s', binds)
        logger.debug('Docker env: %s', env)

        user_id = 1000  #os.getuid()
        command = ("bash /opt/share/bioconda_startup.sh {uid} "
                "conda build {args} --override-channels --quiet recipes/{recipe}".format(
                    uid=user_id, args=' '.join(channel_args), recipe=recipe))
        logger.debug('Docker command: %s', command)
        container = docker.create_container(
            image=config['docker_image'],
            volumes=["/opt/recipes", "/opt/miniconda"],
            user=user_id,
            environment=env,
            command=command,
            host_config=docker.create_host_config(binds=binds, network_mode="host"))
        cid = container["Id"]
        docker.start(container=cid)
        status = docker.wait(container=cid)
        logger.debug('Docker status: %s', status)
        if status != 0:
            logger.error(docker.logs(container=cid, stdout=True, stderr=True).decode())
            return False
        logger.info('Successfully built %s', recipe)
        return True
    else:
        try:
            p = sp.run(["conda", "build", "--override-channels", recipe] + build_args + channel_args,
                   stdout=sp.PIPE,
                   stderr=sp.STDOUT,
>>>>>>> 2f8fa70c
                   check=True,
                   universal_newlines=True,
                   env=merged_env(env))
            logger.debug(p.stdout)
            logger.debug(" ".join(p.args))
            logger.info('Successfully built %s', recipe)
            return True
<<<<<<< HEAD
    except (docker_utils.DockerCalledProcessError, sp.CalledProcessError) as e:
        if e.stdout is not None:
            logger.error(e.stdout)
            logger.error(e.stderr)
            logger.error(e.cmd)
        return False
=======
        except sp.CalledProcessError as e:
            logger.error(e.stdout)
            return False

>>>>>>> 2f8fa70c

def test_recipes(recipe_folder,
                 config,
                 packages="*",
                 testonly=False,
                 force=False,
                 docker=None):
    """
    Build one or many bioconda packages.
    """
    config = load_config(config)
    env_matrix = EnvMatrix(config['env_matrix'])
    blacklist = get_blacklist(config['blacklists'], recipe_folder)

    logger.info('blacklist: %s', ', '.join(sorted(blacklist)))

    if packages == "*":
        packages = ["*"]
    recipes = []
    for package in packages:
        for recipe in get_recipes(recipe_folder, package):
            if os.path.relpath(recipe, recipe_folder) in  blacklist:
                logger.debug('blacklisted: %s', recipe)
                continue
            recipes.append(recipe)
            logger.debug(recipe)
    if not recipes:
        logger.info("Nothing to be done.")
        return

    logger.info('Filtering recipes')
    recipe_targets = dict(filter_recipes(recipes, env_matrix, config, force=force))
    recipes = list(recipe_targets.keys())


    dag, name2recipes = get_dag(recipes, blacklist=blacklist)

    if not dag:
        logger.info("Nothing to be done.")
        return True
    else:
        logger.info("Building and testing %s recipes in total", len(dag))
        logger.info("Recipes to build: \n%s", "\n".join(dag.nodes()))

    subdags_n = int(os.environ.get("SUBDAGS", 1))
    subdag_i = int(os.environ.get("SUBDAG", 0))

    # Get connected subdags and sort by nodes
    if testonly:
        # use each node as a subdag (they are grouped into equal sizes below)
        subdags = sorted([[n] for n in nx.nodes(dag)])
    else:
        # take connected components as subdags
        subdags = sorted(map(sorted, nx.connected_components(dag.to_undirected(
        ))))
    # chunk subdags such that we have at most subdags_n many
    if subdags_n < len(subdags):
        chunks = [[n for subdag in subdags[i::subdags_n] for n in subdag]
                  for i in range(subdags_n)]
    else:
        chunks = subdags
    if subdag_i >= len(chunks):
        logger.info("Nothing to be done.")
        return True
    # merge subdags of the selected chunk
    subdag = dag.subgraph(chunks[subdag_i])

    # ensure that packages which need a build are built in the right order
    recipes = [recipe
               for package in nx.topological_sort(subdag)
               for recipe in name2recipes[package]]

    logger.info("Building and testing subdag %s of %s (%s recipes)", subdag_i, subdags_n, len(recipes))

    if docker:
        logger.info('Pulling docker image...')
        from docker import Client as DockerClient
        docker_client = DockerClient(base_url=config['docker_url'])
        docker_client.pull(config['docker_image'])

        builder = docker_utils.RecipeBuilder(
            image=config['docker_image'],
            requirements=config['requirements'],
            base_url=config['docker_url'],
        )

        logger.info('Done.')

    success = True
    for recipe in recipes:
        for target in recipe_targets[recipe]:
            success &= build(recipe,
                             recipe_folder,
                             target.env,
                             config,
                             testonly,
<<<<<<< HEAD
                             force,
                             docker_builder=builder)
=======
                             docker=docker)
>>>>>>> 2f8fa70c

    if not testonly:
        # upload builds
        if (os.environ.get("TRAVIS_BRANCH") == "master" and
                os.environ.get("TRAVIS_PULL_REQUEST") == "false"):
            for recipe in recipes:
                for target in recipe_targets[recipe]:
                    package = target.pkg
                    logger.debug("Checking existence of package {}".format(package))
                    if os.path.exists(package):
                        logger.info("Uploading package {}".format(package))
                        try:
                            sp.run(
                                ["anaconda", "-t",
                                 os.environ.get("ANACONDA_TOKEN"), "upload",
                                 package],
                                stdout=sp.PIPE,
                                stderr=sp.STDOUT,
                                check=True)
                        except sp.CalledProcessError as e:
                            print(e.stdout.decode(), file=sys.stderr)
                            if b"already exists" in e.stdout:
                                # ignore error assuming that it is caused by
                                # existing package
                                pass
                            else:
                                raise e
                    else:
                        logger.error("Package {} has not been built.".format(package))
                        success = False
    return success


def get_blacklist(blacklists, recipe_folder):
    "Return list of recipes to skip from blacklists"
    blacklist = set()
    for p in blacklists:
        blacklist.update(
            [
                os.path.relpath(i.strip(), recipe_folder)
                for i in open(p) if not i.startswith('#') and i.strip()
            ]
        )
    return blacklist


def load_config(path):
    relpath = lambda p: os.path.relpath(p, os.path.dirname(path))
    config = yaml.load(open(path))

    def get_list(key):
        # always return empty list, also if NoneType is defined in yaml
        value = config.get(key)
        if value is None:
            return []
        return value

    config['env_matrix'] = relpath(config['env_matrix'])
    config['blacklists'] = [relpath(p) for p in get_list('blacklists')]
    config['index_dirs'] = [relpath(p) for p in get_list('index_dirs')]
    config['channels'] = get_list('channels')
    return config<|MERGE_RESOLUTION|>--- conflicted
+++ resolved
@@ -277,6 +277,7 @@
           env,
           config,
           testonly=False,
+          force=False,
           channels=None,
           docker_builder=None):
     """
@@ -297,6 +298,11 @@
     testonly : bool
         If True, skip building and instead run the test described in the
         meta.yaml.
+
+    force : bool
+        If True, the recipe will be built even if it already exists. Note that
+        typically you'd want to bump the build number rather than force
+        a build.
 
     channels : list
         Channels to include via the `--channel` argument to conda-build
@@ -317,8 +323,6 @@
     for c in config.get('channels', []):
         channel_args.extend(['--channel', c])
 
-<<<<<<< HEAD
-    CONDA_BUILD_CMD = ['conda', 'build', '--quiet', '--override-channels'] + channel_args + build_args
     CONDA_BUILD_CMD = ['conda', 'build']
 
     try:
@@ -333,62 +337,9 @@
             logger.info('Successfully built %s', recipe)
             return True
         else:
-            out = None if logger.level <= logging.DEBUG else sp.PIPE
             sp.run(CONDA_BUILD_CMD + [recipe],
-                   stderr=out,
-                   stdout=out,
-=======
-    if docker is not None:
-        conda_build_folder = os.path.join(os.path.dirname(os.path.dirname(shutil.which("conda"))), "conda-bld")
-        logger.info("Using client's conda-build folder: %s", conda_build_folder)
-        recipe = os.path.relpath(recipe, recipe_folder)
-        binds={
-            pkg_resources.resource_filename('bioconda_utils', 'bioconda_startup.sh'): {
-                "bind": "/opt/share/bioconda_startup.sh",
-                "mode": "ro"
-            },
-            os.path.abspath(recipe_folder): {
-                "bind": "/opt/recipes",
-                "mode": "ro"
-            },
-        }
-        for subdir in ['svn-cache', 'hg-cache', 'git-cache', 'src-cache', 'linux-64']:
-            binds[os.path.join(conda_build_folder, subdir)] = {
-                'bind': os.path.join('/opt/miniconda/conda-bld/', subdir),
-                'mode': 'rw'
-            }
-        env = dict(env)
-        env["ABI"] = 4
-        logger.debug('Docker binds: %s', binds)
-        logger.debug('Docker env: %s', env)
-
-        user_id = 1000  #os.getuid()
-        command = ("bash /opt/share/bioconda_startup.sh {uid} "
-                "conda build {args} --override-channels --quiet recipes/{recipe}".format(
-                    uid=user_id, args=' '.join(channel_args), recipe=recipe))
-        logger.debug('Docker command: %s', command)
-        container = docker.create_container(
-            image=config['docker_image'],
-            volumes=["/opt/recipes", "/opt/miniconda"],
-            user=user_id,
-            environment=env,
-            command=command,
-            host_config=docker.create_host_config(binds=binds, network_mode="host"))
-        cid = container["Id"]
-        docker.start(container=cid)
-        status = docker.wait(container=cid)
-        logger.debug('Docker status: %s', status)
-        if status != 0:
-            logger.error(docker.logs(container=cid, stdout=True, stderr=True).decode())
-            return False
-        logger.info('Successfully built %s', recipe)
-        return True
-    else:
-        try:
-            p = sp.run(["conda", "build", "--override-channels", recipe] + build_args + channel_args,
                    stdout=sp.PIPE,
                    stderr=sp.STDOUT,
->>>>>>> 2f8fa70c
                    check=True,
                    universal_newlines=True,
                    env=merged_env(env))
@@ -396,19 +347,11 @@
             logger.debug(" ".join(p.args))
             logger.info('Successfully built %s', recipe)
             return True
-<<<<<<< HEAD
     except (docker_utils.DockerCalledProcessError, sp.CalledProcessError) as e:
-        if e.stdout is not None:
             logger.error(e.stdout)
             logger.error(e.stderr)
             logger.error(e.cmd)
         return False
-=======
-        except sp.CalledProcessError as e:
-            logger.error(e.stdout)
-            return False
-
->>>>>>> 2f8fa70c
 
 def test_recipes(recipe_folder,
                  config,
@@ -483,7 +426,7 @@
 
     logger.info("Building and testing subdag %s of %s (%s recipes)", subdag_i, subdags_n, len(recipes))
 
-    if docker:
+    if docker is not None:
         logger.info('Pulling docker image...')
         from docker import Client as DockerClient
         docker_client = DockerClient(base_url=config['docker_url'])
@@ -505,12 +448,8 @@
                              target.env,
                              config,
                              testonly,
-<<<<<<< HEAD
                              force,
                              docker_builder=builder)
-=======
-                             docker=docker)
->>>>>>> 2f8fa70c
 
     if not testonly:
         # upload builds
